//===- hcl-opt.cpp ---------------------------------------*- C++ -*-===//
//
// This file is licensed under the Apache License v2.0 with LLVM Exceptions.
// See https://llvm.org/LICENSE.txt for license information.
// SPDX-License-Identifier: Apache-2.0 WITH LLVM-exception
//
//===----------------------------------------------------------------------===//

#include "mlir/Dialect/Linalg/Passes.h"
#include "mlir/ExecutionEngine/ExecutionEngine.h"
#include "mlir/ExecutionEngine/OptUtils.h"
#include "mlir/IR/BuiltinOps.h"
#include "mlir/IR/Dialect.h"
#include "mlir/IR/MLIRContext.h"
#include "mlir/InitAllDialects.h"
#include "mlir/InitAllPasses.h"
#include "mlir/Parser/Parser.h"
#include "mlir/Pass/Pass.h"
#include "mlir/Pass/PassManager.h"
#include "mlir/Support/FileUtilities.h"
#include "mlir/Target/LLVMIR/Dialect/LLVMIR/LLVMToLLVMIRTranslation.h"
#include "mlir/Target/LLVMIR/Export.h"
#include "mlir/Tools/mlir-opt/MlirOptMain.h"
#include "llvm/ADT/SmallVector.h"
#include "llvm/ADT/StringRef.h"
#include "llvm/ADT/SmallString.h"
#include "llvm/IR/Module.h"
#include "llvm/Support/CommandLine.h"
#include "llvm/Support/InitLLVM.h"
#include "llvm/Support/SourceMgr.h"
#include "llvm/Support/TargetSelect.h"
#include "llvm/Support/ToolOutputFile.h"


#include "hcl/Dialect/HeteroCLDialect.h"

#include "hcl/Conversion/Passes.h"
#include "hcl/Support/Utils.h"
#include "hcl/Transforms/Passes.h"

#include <iostream>

static llvm::cl::opt<std::string> inputFilename(llvm::cl::Positional,
                                                llvm::cl::desc("<input file>"),
                                                llvm::cl::init("-"));

static llvm::cl::opt<std::string>
    outputFilename("o", llvm::cl::desc("Output filename"),
                   llvm::cl::value_desc("filename"), llvm::cl::init("-"));

static llvm::cl::opt<bool> splitInputFile(
    "split-input-file",
    llvm::cl::desc("Split the input file into pieces and process each "
                   "chunk independently"),
    llvm::cl::init(false));

static llvm::cl::opt<bool> verifyDiagnostics(
    "verify-diagnostics",
    llvm::cl::desc("Check that emitted diagnostics match "
                   "expected-* lines on the corresponding line"),
    llvm::cl::init(false));

static llvm::cl::opt<bool> verifyPasses(
    "verify-each",
    llvm::cl::desc("Run the verifier after each transformation pass"),
    llvm::cl::init(true));

static llvm::cl::opt<bool> allowUnregisteredDialects(
    "allow-unregistered-dialect",
    llvm::cl::desc("Allow operation with no registered dialects"),
    llvm::cl::init(false));

static llvm::cl::opt<bool>
    preloadDialectsInContext("preload-dialects-in-context",
                             llvm::cl::desc("Preloads dialects in context"),
                             llvm::cl::init(false));

static llvm::cl::opt<bool> enableOpt("opt",
                                     llvm::cl::desc("Enable HCL schedules"),
                                     llvm::cl::init(false));

static llvm::cl::opt<bool> lowerToLLVM("lower-to-llvm",
                                       llvm::cl::desc("Lower to LLVM Dialect"),
                                       llvm::cl::init(false));

static llvm::cl::opt<bool>
    lowerComposite("lower-composite", llvm::cl::desc("Lower composite types"),
                   llvm::cl::init(false));

static llvm::cl::opt<bool> lowerBitOps("lower-bitops",
                                       llvm::cl::desc("Lower bitops"),
                                       llvm::cl::init(false));

static llvm::cl::opt<bool> legalizeCast("legalize-cast",
                                        llvm::cl::desc("Legalize cast"),
                                        llvm::cl::init(false));

static llvm::cl::opt<bool> removeStrideMap("remove-stride-map",
                                           llvm::cl::desc("Remove stride map"),
                                           llvm::cl::init(false));

<<<<<<< HEAD
static llvm::cl::opt<bool> bufferization("bufferization",
                                         llvm::cl::desc("Bufferization"),
                                         llvm::cl::init(false));

static llvm::cl::opt<bool> linalgConversion("linalg-to-affine",
                                            llvm::cl::desc("Linalg to affine"),
                                            llvm::cl::init(false));

=======
static llvm::cl::opt<bool> lowerPrintOps("lower-print-ops",
                                         llvm::cl::desc("Lower print ops"),
                                         llvm::cl::init(false));

>>>>>>> 3d1f4298
static llvm::cl::opt<bool>
    enableNormalize("normalize",
                    llvm::cl::desc("Enable other common optimizations"),
                    llvm::cl::init(false));

static llvm::cl::opt<bool> runJiT("jit", llvm::cl::desc("Run JiT compiler"),
                                  llvm::cl::init(false));

static llvm::cl::opt<bool> fixedPointToInteger(
    "fixed-to-integer",
    llvm::cl::desc("Lower fixed-point operations to integer"),
    llvm::cl::init(false));

static llvm::cl::opt<bool>
    anyWidthInteger("lower-anywidth-integer",
                    llvm::cl::desc("Lower anywidth integer to 64-bit integer"),
                    llvm::cl::init(false));

static llvm::cl::opt<bool> moveReturnToInput(
    "return-to-input",
    llvm::cl::desc("Move return values to input argument list"),
    llvm::cl::init(false));

int loadMLIR(mlir::MLIRContext &context,
             mlir::OwningOpRef<mlir::ModuleOp> &module) {
  module = parseSourceFile<mlir::ModuleOp>(inputFilename, &context);
  if (!module) {
    llvm::errs() << "Error can't load file " << inputFilename << "\n";
    return 3;
  }
  return 0;
}

int runJiTCompiler(mlir::ModuleOp module) {

  std::string LLVM_BUILD_DIR;
  bool found = mlir::hcl::getEnv("LLVM_BUILD_DIR", LLVM_BUILD_DIR);
  if (!found) {
    llvm::errs() << "Error: LLVM_BUILD_DIR not found\n";
  }
  std::string runner_utils = LLVM_BUILD_DIR + "/lib/libmlir_runner_utils.so";
  std::string c_runner_utils =
      LLVM_BUILD_DIR + "/lib/libmlir_c_runner_utils.so";
  llvm::SmallVector<std::string, 4> shared_libs = {runner_utils, c_runner_utils};
  llvm::SmallVector<llvm::SmallString<256>, 4> libPaths;
  // Use absolute library path so that gdb can find the symbol table.
  transform(
      shared_libs, std::back_inserter(libPaths),
      [](std::string libPath) {
        llvm::SmallString<256> absPath(libPath.begin(), libPath.end());
        cantFail(llvm::errorCodeToError(llvm::sys::fs::make_absolute(absPath)));
        return absPath;
      });

  // Libraries that we'll pass to the ExecutionEngine for loading.
  llvm::SmallVector<llvm::StringRef, 4> executionEngineLibs;

  using MlirRunnerInitFn = void (*)(llvm::StringMap<void *> &);
  using MlirRunnerDestroyFn = void (*)();

  llvm::StringMap<void *> exportSymbols;
  llvm::SmallVector<MlirRunnerDestroyFn> destroyFns;

  // Handle libraries that do support mlir-runner init/destroy callbacks.
  for (auto &libPath : libPaths) {
    auto lib = llvm::sys::DynamicLibrary::getPermanentLibrary(libPath.c_str());
    void *initSym = lib.getAddressOfSymbol("__mlir_runner_init");
    void *destroySim = lib.getAddressOfSymbol("__mlir_runner_destroy");

    // Library does not support mlir runner, load it with ExecutionEngine.
    if (!initSym || !destroySim) {
      executionEngineLibs.push_back(libPath);
      continue;
    }

    auto initFn = reinterpret_cast<MlirRunnerInitFn>(initSym);
    initFn(exportSymbols);

    auto destroyFn = reinterpret_cast<MlirRunnerDestroyFn>(destroySim);
    destroyFns.push_back(destroyFn);
  }

  // Initialize LLVM targets.
  llvm::InitializeNativeTarget();
  llvm::InitializeNativeTargetAsmPrinter();

  // Register the translation from MLIR to LLVM IR, which must happen before we
  // can JIT-compile.
  mlir::registerLLVMDialectTranslation(*module->getContext());

  // An optimization pipeline to use within the execution engine.
  auto optPipeline = mlir::makeOptimizingTransformer(
      /*optLevel=*/0, /*sizeLevel=*/0,
      /*targetMachine=*/nullptr);

  mlir::ExecutionEngineOptions engineOptions;
  engineOptions.sharedLibPaths = executionEngineLibs;
  // Create an MLIR execution engine. The execution engine eagerly JIT-compiles
  // the module.
  auto maybeEngine = mlir::ExecutionEngine::create(module, engineOptions);
  assert(maybeEngine && "failed to construct an execution engine");
  auto &engine = maybeEngine.get();

  // Invoke the JIT-compiled function.
  auto invocationResult = engine->invokePacked("top");
  if (invocationResult) {
    llvm::errs() << "JIT invocation failed\n";
    return -1;
  }

  return 0;
}

int main(int argc, char **argv) {
  // Register dialects and passes in current context
  mlir::DialectRegistry registry;
  mlir::registerAllDialects(registry);
  registry.insert<mlir::hcl::HeteroCLDialect>();

  mlir::MLIRContext context;
  context.appendDialectRegistry(registry);
  context.allowUnregisteredDialects(true);
  context.printOpOnDiagnostic(true);
  context.loadAllAvailableDialects();

  mlir::registerAllPasses();
  mlir::hcl::registerHCLPasses();
  mlir::hcl::registerHCLConversionPasses();

  // Parse pass names in main to ensure static initialization completed
  llvm::cl::ParseCommandLineOptions(argc, argv,
                                    "MLIR modular optimizer driver\n");

  mlir::OwningOpRef<mlir::ModuleOp> module;
  if (int error = loadMLIR(context, module))
    return error;

  // Initialize a pass manager
  // https://mlir.llvm.org/docs/PassManagement/
  // Operation agnostic passes
  mlir::PassManager pm(&context);
  // Operation specific passes
  mlir::OpPassManager &optPM = pm.nest<mlir::func::FuncOp>();
  if (enableOpt) {
    pm.addPass(mlir::hcl::createLoopTransformationPass());
  }

  if (lowerComposite) {
    pm.addPass(mlir::hcl::createLowerCompositeTypePass());
  }

  if (fixedPointToInteger) {
    pm.addPass(mlir::hcl::createFixedPointToIntegerPass());
  }

  // lowerPrintOps should be run after lowering fixed point to integer
  if (lowerPrintOps) {
    pm.addPass(mlir::hcl::createLowerPrintOpsPass());
  }

  if (anyWidthInteger) {
    pm.addPass(mlir::hcl::createAnyWidthIntegerPass());
  }

  if (moveReturnToInput) {
    pm.addPass(mlir::hcl::createMoveReturnToInputPass());
  }

  if (lowerBitOps) {
    pm.addPass(mlir::hcl::createLowerBitOpsPass());
  }

  if (legalizeCast) {
    pm.addPass(mlir::hcl::createLegalizeCastPass());
  }

  if (removeStrideMap) {
    pm.addPass(mlir::hcl::createRemoveStrideMapPass());
  }

  if (bufferization) {
    pm.addPass(mlir::bufferization::createOneShotBufferizePass());
  }

  if (linalgConversion) {
    optPM.addPass(mlir::createConvertLinalgToAffineLoopsPass());
  }

  if (enableNormalize) {
    // To make all loop steps to 1.
    optPM.addPass(mlir::createAffineLoopNormalizePass());

    // Sparse Conditional Constant Propagation (SCCP)
    pm.addPass(mlir::createSCCPPass());

    // To factor out the redundant AffineApply/AffineIf operations.
    // optPM.addPass(mlir::createCanonicalizerPass());
    // optPM.addPass(mlir::createSimplifyAffineStructuresPass());

    // To simplify the memory accessing.
    pm.addPass(mlir::memref::createNormalizeMemRefsPass());

    // Generic common sub expression elimination.
    // pm.addPass(mlir::createCSEPass());
  }

  if (runJiT || lowerToLLVM) {
    if (!removeStrideMap) {
      pm.addPass(mlir::hcl::createRemoveStrideMapPass());
    }
    pm.addPass(mlir::hcl::createHCLToLLVMLoweringPass());
  }

  // Run the pass pipeline
  if (mlir::failed(pm.run(*module))) {
    return 4;
  }

  // print output
  std::string errorMessage;
  auto outfile = mlir::openOutputFile(outputFilename, &errorMessage);
  if (!outfile) {
    llvm::errs() << errorMessage << "\n";
    return 2;
  }
  module->print(outfile->os());
  outfile->os() << "\n";

  // run JiT
  if (runJiT)
    return runJiTCompiler(*module);

  return 0;
}<|MERGE_RESOLUTION|>--- conflicted
+++ resolved
@@ -99,7 +99,10 @@
                                            llvm::cl::desc("Remove stride map"),
                                            llvm::cl::init(false));
 
-<<<<<<< HEAD
+static llvm::cl::opt<bool> lowerPrintOps("lower-print-ops",
+                                         llvm::cl::desc("Lower print ops"),
+                                         llvm::cl::init(false));
+
 static llvm::cl::opt<bool> bufferization("bufferization",
                                          llvm::cl::desc("Bufferization"),
                                          llvm::cl::init(false));
@@ -108,12 +111,6 @@
                                             llvm::cl::desc("Linalg to affine"),
                                             llvm::cl::init(false));
 
-=======
-static llvm::cl::opt<bool> lowerPrintOps("lower-print-ops",
-                                         llvm::cl::desc("Lower print ops"),
-                                         llvm::cl::init(false));
-
->>>>>>> 3d1f4298
 static llvm::cl::opt<bool>
     enableNormalize("normalize",
                     llvm::cl::desc("Enable other common optimizations"),
