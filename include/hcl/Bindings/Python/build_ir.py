--- conflicted
+++ resolved
@@ -428,7 +428,6 @@
         data = self.visit(expr.op)
 
         # load register value and sum up
-<<<<<<< HEAD
         # value_attr should be index type, since it's an index
         value_attr = IntegerAttr.get(IndexType.get(), 0)
         zero_idx = std.ConstantOp(IndexType.get(),
@@ -441,14 +440,6 @@
                               data.result,
                               load.result,
                               ip=get_insertion_point())
-=======
-        value_attr = IntegerAttr.get(IntegerType.get_signless(32), 0)
-        zero_idx = std.ConstantOp(IndexType.get(), value_attr, ip=get_insertion_point())
-        load = memref.LoadOp(
-            f32, rv.result, [zero_idx.result], ip=get_insertion_point()
-        )
-        iter_sum = std.AddFOp(f32, data.result, load.result, ip=get_insertion_point())
->>>>>>> 001ce812
 
         # store the result back to register
         ret_val = memref.StoreOp(
